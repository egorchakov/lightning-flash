# Copyright The PyTorch Lightning team.
#
# Licensed under the Apache License, Version 2.0 (the "License");
# you may not use this file except in compliance with the License.
# You may obtain a copy of the License at
#
#     http://www.apache.org/licenses/LICENSE-2.0
#
# Unless required by applicable law or agreed to in writing, software
# distributed under the License is distributed on an "AS IS" BASIS,
# WITHOUT WARRANTIES OR CONDITIONS OF ANY KIND, either express or implied.
# See the License for the specific language governing permissions and
# limitations under the License.
import functools
import inspect
import weakref
from typing import Any, Callable, Dict, Optional, Sequence, Set, Tuple, Type, TYPE_CHECKING

import torch
from pytorch_lightning.trainer.connectors.data_connector import _PatchDataLoader
from pytorch_lightning.trainer.states import RunningStage
from pytorch_lightning.utilities import rank_zero_warn
from pytorch_lightning.utilities.exceptions import MisconfigurationException
from torch.utils.data import DataLoader, IterableDataset
from torch.utils.data._utils.collate import default_collate

from flash.data.auto_dataset import IterableAutoDataset
from flash.data.batch import _PostProcessor, _PreProcessor, _Sequential
from flash.data.data_source import DataSource
from flash.data.process import DefaultPreprocess, Postprocess, Preprocess, ProcessState, Serializer
from flash.data.utils import _POSTPROCESS_FUNCS, _PREPROCESS_FUNCS, _STAGES_PREFIX

if TYPE_CHECKING:
    from flash.core.model import Task


class DataPipelineState:
    """A class to store and share all process states once a :class:`.DataPipeline` has been initialized."""

    def __init__(self):
        self._state: Dict[Type[ProcessState], ProcessState] = {}
        self._initialized = False

    def set_state(self, state: ProcessState):
        """Add the given :class:`.ProcessState` to the :class:`.DataPipelineState`."""

        if not self._initialized:
            self._state[type(state)] = state
        else:
            rank_zero_warn(
                f"Attempted to add a state ({state}) after the data pipeline has already been initialized. This will"
                " only have an effect when a new data pipeline is created.", UserWarning
            )

    def get_state(self, state_type: Type[ProcessState]) -> Optional[ProcessState]:
        """Get the :class:`.ProcessState` of the given type from the :class:`.DataPipelineState`."""

        if state_type in self._state:
            return self._state[state_type]
        else:
            return None


class DataPipeline:
    """
    DataPipeline holds the engineering logic to connect
    :class:`~flash.data.process.Preprocess` and/or ``PostProcess`` objects to
    the ``DataModule``, Flash ``Task`` and ``Trainer``.

    Example::

        class CustomPreprocess(Preprocess):
            pass

        class CustomPostprocess(Postprocess):
            pass

        custom_data_pipeline = DataPipeline(CustomPreprocess(), CustomPostprocess())

        # And it can attached to both the datamodule and model.

        datamodule.data_pipeline = custom_data_pipeline

        model.data_pipeline = custom_data_pipeline
    """

    PREPROCESS_FUNCS: Set[str] = _PREPROCESS_FUNCS
    POSTPROCESS_FUNCS: Set[str] = _POSTPROCESS_FUNCS

    def __init__(
        self,
        data_source: Optional[DataSource] = None,
        preprocess: Optional[Preprocess] = None,
        postprocess: Optional[Postprocess] = None,
        serializer: Optional[Serializer] = None,
    ) -> None:
        self._data_source = data_source

        self._preprocess_pipeline = preprocess or DefaultPreprocess()
        self._postprocess_pipeline = postprocess or Postprocess()

        self._serializer = serializer or Serializer()

        self._running_stage = None

    def initialize(self, data_pipeline_state: Optional[DataPipelineState]) -> DataPipelineState:
        """Creates the :class:`.DataPipelineState` and gives the reference to the: :class:`.Preprocess`,
        :class:`.Postprocess`, and :class:`.Serializer`. Once this has been called, any attempt to add new state will
        give a warning."""
        data_pipeline_state = data_pipeline_state or DataPipelineState()
        data_pipeline_state._initialized = False
        if self._data_source is not None:
            self._data_source.attach_data_pipeline_state(data_pipeline_state)
        self._preprocess_pipeline.attach_data_pipeline_state(data_pipeline_state)
        self._postprocess_pipeline.attach_data_pipeline_state(data_pipeline_state)
        self._serializer.attach_data_pipeline_state(data_pipeline_state)
        data_pipeline_state._initialized = True  # TODO: Not sure we need this
        return data_pipeline_state

    @staticmethod
    def _is_overriden(method_name: str, process_obj, super_obj: Any, prefix: Optional[str] = None) -> bool:
        """
        Cropped Version of
        https://github.com/PyTorchLightning/pytorch-lightning/blob/master/pytorch_lightning/utilities/model_helpers.py
        """

        current_method_name = method_name if prefix is None else f'{prefix}_{method_name}'

        if not hasattr(process_obj, current_method_name):
            return False

        return getattr(process_obj, current_method_name).__code__ != getattr(super_obj, method_name).__code__

    @classmethod
    def _is_overriden_recursive(
        cls, method_name: str, process_obj, super_obj: Any, prefix: Optional[str] = None
    ) -> bool:
        """
        Cropped Version of
        https://github.com/PyTorchLightning/pytorch-lightning/blob/master/pytorch_lightning/utilities/model_helpers.py
        """
        assert isinstance(process_obj, super_obj)
        if prefix is None and not hasattr(super_obj, method_name):
            raise MisconfigurationException(f"This function doesn't belong to the parent class {super_obj}")

        current_method_name = method_name if prefix is None else f'{prefix}_{method_name}'

        if not hasattr(process_obj, current_method_name):
            return DataPipeline._is_overriden_recursive(method_name, process_obj, super_obj)

        current_code = inspect.unwrap(getattr(process_obj, current_method_name)).__code__
        has_different_code = current_code != getattr(super_obj, method_name).__code__

        if not prefix:
            return has_different_code
        else:
            return has_different_code or cls._is_overriden_recursive(method_name, process_obj, super_obj)

    @staticmethod
    def _identity(samples: Sequence[Any]) -> Sequence[Any]:
        return samples

    def worker_preprocessor(self, running_stage: RunningStage) -> _PreProcessor:
        return self._create_collate_preprocessors(running_stage)[0]

    def device_preprocessor(self, running_stage: RunningStage) -> _PreProcessor:
        return self._create_collate_preprocessors(running_stage)[1]

    def postprocessor(self, running_stage: RunningStage) -> _PostProcessor:
        return self._create_uncollate_postprocessors(running_stage)

    @classmethod
    def _resolve_function_hierarchy(
        cls, function_name, process_obj, stage: RunningStage, object_type: Optional[Type] = None
    ) -> str:
        if object_type is None:
            object_type = Preprocess

        prefixes = ['']
        if stage in (RunningStage.TRAINING, RunningStage.TUNING):
            prefixes += ['train', 'fit']
        elif stage == RunningStage.VALIDATING:
            prefixes += ['val', 'fit']
        elif stage == RunningStage.TESTING:
            prefixes += ['test']
        elif stage == RunningStage.PREDICTING:
            prefixes += ['predict']

        for prefix in prefixes:
            if cls._is_overriden(function_name, process_obj, object_type, prefix=prefix):
                return f'{prefix}_{function_name}'

        return function_name

    def _make_collates(self, on_device: bool, collate: Callable) -> Tuple[Callable, Callable]:
        if on_device:
            return self._identity, collate
        else:
            return collate, self._identity

    def _create_collate_preprocessors(
        self,
        stage: RunningStage,
        collate_fn: Optional[Callable] = None,
    ) -> Tuple[_PreProcessor, _PreProcessor]:

        original_collate_fn = collate_fn

        if collate_fn is None:
            collate_fn = default_collate

        preprocess: Preprocess = self._preprocess_pipeline
        prefix: str = _STAGES_PREFIX[stage]

        func_names: Dict[str, str] = {
            k: self._resolve_function_hierarchy(k, preprocess, stage, Preprocess)
            for k in self.PREPROCESS_FUNCS
        }

        if self._is_overriden_recursive("collate", preprocess, Preprocess, prefix=prefix):
            collate_fn: Callable = getattr(preprocess, func_names["collate"])

        per_batch_transform_overriden: bool = self._is_overriden_recursive(
            "per_batch_transform", preprocess, Preprocess, prefix=prefix
        )

        per_sample_transform_on_device_overriden: bool = self._is_overriden_recursive(
            "per_sample_transform_on_device", preprocess, Preprocess, prefix=prefix
        )

        collate_in_worker_from_transform: Optional[bool] = getattr(
            preprocess, f"_{prefix}_collate_in_worker_from_transform", None
        )

        if (
            collate_in_worker_from_transform is None and per_batch_transform_overriden
            and per_sample_transform_on_device_overriden
        ):
            raise MisconfigurationException(
                f'{self.__class__.__name__}: `per_batch_transform` and `per_sample_transform_on_device` '
                f'are mutual exclusive for stage {stage}'
            )

        if isinstance(collate_in_worker_from_transform, bool):
            worker_collate_fn, device_collate_fn = self._make_collates(not collate_in_worker_from_transform, collate_fn)
        else:
            worker_collate_fn, device_collate_fn = self._make_collates(
                per_sample_transform_on_device_overriden, collate_fn
            )

        worker_collate_fn = worker_collate_fn.collate_fn if isinstance(
            worker_collate_fn, _PreProcessor
        ) else worker_collate_fn

        assert_contains_tensor = self._is_overriden_recursive(
            "to_tensor_transform", preprocess, Preprocess, prefix=_STAGES_PREFIX[stage]
        )

        worker_preprocessor = _PreProcessor(
            preprocess, worker_collate_fn,
            _Sequential(
                preprocess,
                getattr(preprocess, func_names['pre_tensor_transform']),
                getattr(preprocess, func_names['to_tensor_transform']),
                getattr(preprocess, func_names['post_tensor_transform']),
                stage,
                assert_contains_tensor=assert_contains_tensor,
            ), getattr(preprocess, func_names['per_batch_transform']), stage
        )
        worker_preprocessor._original_collate_fn = original_collate_fn
        device_preprocessor = _PreProcessor(
            preprocess,
            device_collate_fn,
            getattr(preprocess, func_names['per_sample_transform_on_device']),
            getattr(preprocess, func_names['per_batch_transform_on_device']),
            stage,
            apply_per_sample_transform=device_collate_fn != self._identity,
            on_device=True,
        )
        return worker_preprocessor, device_preprocessor

    @staticmethod
    def _model_transfer_to_device_wrapper(
        func: Callable, preprocessor: _PreProcessor, model: 'Task', stage: RunningStage
    ) -> Callable:

        if not isinstance(func, _StageOrchestrator):
            func = _StageOrchestrator(func, model)
        func.register_additional_stage(stage, preprocessor)

        return func

    @staticmethod
    def _model_predict_step_wrapper(func: Callable, postprocessor: _PostProcessor, model: 'Task') -> Callable:

        if not isinstance(func, _StageOrchestrator):
            _original = func
            func = _StageOrchestrator(func, model)
            func._original = _original
        func.register_additional_stage(RunningStage.PREDICTING, postprocessor)

        return func

    @staticmethod
    def _get_dataloader(model: 'Task', loader_name: str) -> Tuple[DataLoader, str]:
        dataloader, attr_name = None, None
        if hasattr(model, loader_name):
            dataloader = getattr(model, loader_name)
            attr_name = loader_name

        elif model.trainer and hasattr(model.trainer, 'datamodule') and model.trainer.datamodule:
            dataloader = getattr(model, f'trainer.datamodule.{loader_name}', None)
            attr_name = f'trainer.datamodule.{loader_name}'

        return dataloader, attr_name

    @staticmethod
    def _set_loader(model: 'Task', loader_name: str, new_loader: DataLoader) -> None:
        """
        This function is used to set the loader to model and/or datamodule
        """
        *intermediates, final_name = loader_name.split('.')
        curr_attr = model

        # This relies on python calling all non-integral types by reference.
        # It may fail for integral types since those will be called by value.
        for intermediate in intermediates:
            curr_attr = getattr(curr_attr, intermediate)

        setattr(curr_attr, final_name, new_loader)
        setattr(model, final_name, new_loader)

    def _attach_preprocess_to_model(
        self, model: 'Task', stage: Optional[RunningStage] = None, device_transform_only: bool = False
    ) -> None:
        device_collate_fn = torch.nn.Identity()

        if not stage:
            stages = [RunningStage.TRAINING, RunningStage.VALIDATING, RunningStage.TESTING, RunningStage.PREDICTING]

        elif isinstance(stage, RunningStage):
            stages = [stage]

        for stage in stages:

            loader_name = f'{_STAGES_PREFIX[stage]}_dataloader'

            dataloader, whole_attr_name = self._get_dataloader(model, loader_name)

            if not dataloader:
                continue

            if isinstance(dataloader, (_PatchDataLoader, Callable)):
                dataloader = dataloader()

            if dataloader is None:
                continue

            if isinstance(dataloader, Sequence):
                was_seq = True
            else:
                dataloader = [dataloader]
                was_seq = False

            for idx, loader in enumerate(dataloader):
                # TODO: See lightning for proper reinstantiation of loader
                if isinstance(loader, DataLoader):
                    dl_args = {k: v for k, v in vars(loader).items() if not k.startswith("_")}

                    dl_args['collate_fn'], device_collate_fn = self._create_collate_preprocessors(
                        stage=stage, collate_fn=dl_args['collate_fn']
                    )

                    if isinstance(dl_args["dataset"], IterableDataset):
                        del dl_args["sampler"]

                    # don't have to reinstantiate loader if just rewrapping devices (happens during detach)
                    if not device_transform_only:
                        del dl_args["batch_sampler"]
                        loader = type(loader)(**dl_args)

                dataloader[idx] = loader

            # don't have to set attribute if rewrapping device part (happens during detach)
            if not device_transform_only:
                if not was_seq:
                    dataloader = dataloader[0]

                if isinstance(dataloader, DataLoader):
                    dataloader = _PatchDataLoader(dataloader)

                self._set_loader(model, whole_attr_name, dataloader)

            model.transfer_batch_to_device = (
                self._model_transfer_to_device_wrapper(model.transfer_batch_to_device, device_collate_fn, model, stage)
            )

    def _create_uncollate_postprocessors(self, stage: RunningStage) -> _PostProcessor:
        save_per_sample = None
        save_fn = None

        postprocess: Postprocess = self._postprocess_pipeline

        func_names: Dict[str, str] = {
            k: self._resolve_function_hierarchy(k, postprocess, stage, object_type=Postprocess)
            for k in self.POSTPROCESS_FUNCS
        }

        # since postprocessing is exclusive for prediction, we don't have to check the resolution hierarchy here.
        if postprocess._save_path:
            save_per_sample: bool = self._is_overriden_recursive(
                "save_sample", postprocess, Postprocess, prefix=_STAGES_PREFIX[stage]
            )

            if save_per_sample:
                save_per_sample: Callable = getattr(postprocess, func_names["save_sample"])
            else:
                save_fn: Callable = getattr(postprocess, func_names["save_data"])

        return _PostProcessor(
            getattr(postprocess, func_names["uncollate"]),
            getattr(postprocess, func_names["per_batch_transform"]),
            getattr(postprocess, func_names["per_sample_transform"]),
            serializer=self._serializer,
            save_fn=save_fn,
            save_per_sample=save_per_sample
        )

    def _attach_postprocess_to_model(self, model: 'Task', stage) -> 'Task':
        model.predict_step = self._model_predict_step_wrapper(
            model.predict_step, self._create_uncollate_postprocessors(stage), model
        )
        return model

    def _attach_to_model(self, model: 'Task', stage: RunningStage = None):
        # not necessary to detach. preprocessing and postprocessing for stage will be overwritten.
        self._attach_preprocess_to_model(model, stage)

        if not stage or stage == RunningStage.PREDICTING:
            self._attach_postprocess_to_model(model, stage)

    def _detach_from_model(self, model: 'Task', stage: Optional[RunningStage] = None):
        self._detach_preprocessing_from_model(model, stage)

        if not stage or stage == RunningStage.PREDICTING:
            self._detach_postprocess_from_model(model)

    def _detach_preprocessing_from_model(self, model: 'Task', stage: Optional[RunningStage] = None):
        if not stage:
            stages = [RunningStage.TRAINING, RunningStage.VALIDATING, RunningStage.TESTING, RunningStage.PREDICTING]
        elif isinstance(stage, RunningStage):
            stages = [stage]

        for stage in stages:

            device_collate = None
            if isinstance(model.transfer_batch_to_device, _StageOrchestrator):
                device_collate = model.transfer_batch_to_device.unregister_stage(stage)

                # if no additional funmc available: remove wrapper
                if model.transfer_batch_to_device.is_empty():
                    model.transfer_batch_to_device = model.transfer_batch_to_device.func

            if not device_collate:
                device_collate = self._identity

            loader_name = f'{_STAGES_PREFIX[stage]}_dataloader'

            dataloader, whole_attr_name = self._get_dataloader(model, loader_name)

            if not dataloader:
                continue

            if isinstance(dataloader, _PatchDataLoader):
                dataloader = dataloader()
            elif isinstance(dataloader, Callable):
                dataloader = dataloader()

            if isinstance(dataloader, Sequence):
                was_seq = True
            else:
                dataloader = [dataloader]
                was_seq = False

            for idx, loader in enumerate(dataloader):
                if isinstance(loader, DataLoader):
                    dl_args = {k: v for k, v in vars(loader).items() if not k.startswith("_")}

                    if isinstance(dl_args['collate_fn'], _PreProcessor):
                        dl_args["collate_fn"] = dl_args["collate_fn"]._original_collate_fn

                        if isinstance(dl_args["dataset"], IterableAutoDataset):
                            del dl_args['sampler']

                        del dl_args["batch_sampler"]

                        loader = type(loader)(**dl_args)

                dataloader[idx] = loader

            if not was_seq:
                dataloader = dataloader[0]

            if isinstance(dataloader, DataLoader):
                dataloader = _PatchDataLoader(dataloader)

            self._set_loader(model, whole_attr_name, dataloader)

    @staticmethod
    def _detach_postprocess_from_model(model: 'Task'):

        if hasattr(model.predict_step, '_original'):
            # don't delete the predict_step here since we don't know
            # if any other pipeline is attached which may rely on this!
            model.predict_step = model.predict_step._original

    def __str__(self) -> str:
        preprocess: Preprocess = self._preprocess_pipeline
        postprocess: Postprocess = self._postprocess_pipeline
        return f"{self.__class__.__name__}(preprocess={preprocess}, postprocess={postprocess})"


class _StageOrchestrator:

    # This is used to map ``SANITY_CHECKING`` to ``VALIDATING``
    internal_mapping = {
        RunningStage.TRAINING: RunningStage.TRAINING,
        RunningStage.SANITY_CHECKING: RunningStage.VALIDATING,
        RunningStage.VALIDATING: RunningStage.VALIDATING,
        RunningStage.TESTING: RunningStage.TESTING,
        RunningStage.PREDICTING: RunningStage.PREDICTING,
        RunningStage.TUNING: RunningStage.TUNING
    }

    def __init__(self, func_to_wrap: Callable, model: 'Task') -> None:
        self.func = func_to_wrap

        self._stage_mapping = {k: None for k in RunningStage}
        self.model = weakref.proxy(model)

        functools.update_wrapper(self, self.func)

    def __call__(self, *args, **kwargs):
        outputs = self.func(*args, **kwargs)

<<<<<<< HEAD
        # todo (tchaton) Remove this check
=======
>>>>>>> b3c049c6
        try:
            stage = self.model.trainer._running_stage
        except AttributeError:
            stage = self.model.trainer.state.stage

        internal_running_state = self.internal_mapping[stage]
        additional_func = self._stage_mapping.get(internal_running_state, None)

        if additional_func:
            outputs = additional_func(outputs)

        return outputs

    def register_additional_stage(self, stage: RunningStage, stage_func: Optional[Callable] = None):
        assert stage_func is None or callable(stage_func)

        self._stage_mapping[stage] = stage_func.to(self.model.device, self.model.dtype)

    def unregister_stage(self, stage: RunningStage):
        ret_val = self._stage_mapping.pop(stage)
        self._stage_mapping[stage] = None
        if ret_val:
            ret_val = ret_val.cpu()
        return ret_val

    def is_empty(self):
        return all([v is None for v in self._stage_mapping.values()]) or not self._stage_mapping<|MERGE_RESOLUTION|>--- conflicted
+++ resolved
@@ -543,10 +543,6 @@
     def __call__(self, *args, **kwargs):
         outputs = self.func(*args, **kwargs)
 
-<<<<<<< HEAD
-        # todo (tchaton) Remove this check
-=======
->>>>>>> b3c049c6
         try:
             stage = self.model.trainer._running_stage
         except AttributeError:
