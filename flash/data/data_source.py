--- conflicted
+++ resolved
@@ -152,50 +152,6 @@
         return hash(self.value)
 
 
-<<<<<<< HEAD
-=======
-class FoldersDataSource(DataSource[str]):
-
-    def __init__(self, extensions: Optional[Tuple[str, ...]] = None):
-        super().__init__()
-
-        self.extensions = extensions
-
-    @staticmethod
-    def find_classes(dir: str) -> Tuple[List[str], Dict[str, int]]:
-        """
-        Finds the class folders in a dataset. Ensures that no class is a subdirectory of another.
-
-        Args:
-            dir: Root directory path.
-
-        Returns:
-            tuple: (classes, class_to_idx) where classes are relative to (dir), and class_to_idx is a dictionary.
-        """
-        classes = [d.name for d in os.scandir(dir) if d.is_dir()]
-        classes.sort()
-        class_to_idx = {cls_name: i for i, cls_name in enumerate(classes)}
-        return classes, class_to_idx
-
-    def load_data(self, data: str, dataset: Optional[Any] = None) -> Iterable[Mapping[str, Any]]:
-        classes, class_to_idx = self.find_classes(data)
-        if not classes:
-            files = [os.path.join(data, file) for file in os.listdir(data)]
-            assert len(files) > 0, "Files list shouldn't be empty."
-            return [{
-                DefaultDataKeys.INPUT: file
-            } for file in filter(
-                lambda file: has_file_allowed_extension(file, self.extensions),
-                files,
-            )]
-        else:
-            self.set_state(LabelsState(classes))
-        dataset.num_classes = len(classes)
-        data = make_dataset(data, class_to_idx, extensions=self.extensions)
-        return [{DefaultDataKeys.INPUT: input, DefaultDataKeys.TARGET: target} for input, target in data]
-
-
->>>>>>> dd35da62
 SEQUENCE_DATA_TYPE = TypeVar("SEQUENCE_DATA_TYPE")
 
 
