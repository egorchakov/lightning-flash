--- conflicted
+++ resolved
@@ -16,19 +16,14 @@
 from typing import Any, Callable, Dict, List, Mapping, Optional, Sequence, Tuple, Union
 
 from datasets import DatasetDict, load_dataset
-from pytorch_lightning.utilities.exceptions import MisconfigurationException
 from torch import Tensor
 from transformers import AutoTokenizer, default_data_collator
 from transformers.modeling_outputs import SequenceClassifierOutput
 
-<<<<<<< HEAD
-=======
-from flash.core.classification import LabelsState
->>>>>>> bfd320d8
 from flash.data.auto_dataset import AutoDataset
 from flash.data.callback import BaseDataFetcher
 from flash.data.data_module import DataModule
-from flash.data.data_source import DataSource, DefaultDataKeys, DefaultDataSources, LabelsState
+from flash.data.data_source import DataSource, DefaultDataSources, LabelsState
 from flash.data.process import Postprocess, Preprocess
 
 
@@ -39,25 +34,6 @@
 
         self.backbone = backbone
         self.max_length = max_length
-<<<<<<< HEAD
-=======
-        self.label_to_class_mapping = label_to_class_mapping
-        self.target = target
-
-        self._tokenize_fn = partial(
-            self._tokenize_fn,
-            tokenizer=self.tokenizer,
-            input=self.input,
-            max_length=self.max_length,
-            truncation=True,
-            padding="max_length"
-        )
-
-        class_to_label_mapping = ['CLASS_UNKNOWN'] * (max(self.label_to_class_mapping.values()) + 1)
-        for label, cls in self.label_to_class_mapping.items():
-            class_to_label_mapping[cls] = label
-        self.set_state(LabelsState(class_to_label_mapping))
->>>>>>> bfd320d8
 
         self.tokenizer = AutoTokenizer.from_pretrained(backbone, use_fast=True)
 
