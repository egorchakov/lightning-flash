--- conflicted
+++ resolved
@@ -65,14 +65,8 @@
         pass
 
     data_pipeline = DataPipeline(
-<<<<<<< HEAD
-        None,
-        SubPreprocess() if use_preprocess else None,
-        SubPostprocess() if use_postprocess else None,
-=======
         preprocess=SubPreprocess() if use_preprocess else None,
         postprocess=SubPostprocess() if use_postprocess else None,
->>>>>>> bda0a124
     )
     assert isinstance(data_pipeline._preprocess_pipeline, SubPreprocess if use_preprocess else DefaultPreprocess)
     assert isinstance(data_pipeline._postprocess_pipeline, SubPostprocess if use_postprocess else Postprocess)
@@ -120,10 +114,7 @@
 
     preprocess = CustomPreprocess()
     data_pipeline = DataPipeline(preprocess=preprocess)
-<<<<<<< HEAD
-=======
-
->>>>>>> bda0a124
+
     train_func_names: Dict[str, str] = {
         k: data_pipeline._resolve_function_hierarchy(
             k, data_pipeline._preprocess_pipeline, RunningStage.TRAINING, Preprocess
